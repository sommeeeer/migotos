--- conflicted
+++ resolved
@@ -29,7 +29,6 @@
 }
 
 model CatImage {
-<<<<<<< HEAD
   id       Int    @id @default(autoincrement())
   cat_id   Int
   src      String @db.VarChar(255)
@@ -38,16 +37,6 @@
   blururl  String @db.VarChar(255)
   priority Int?
   Cat      Cat    @relation(fields: [cat_id], references: [id], onDelete: Cascade, onUpdate: NoAction, map: "CatImage_ibfk_1")
-=======
-  id               Int                @id @default(autoincrement())
-  cat_id           Int
-  src              String             @db.VarChar(255)
-  width            Int
-  height           Int
-  blururl          String             @db.VarChar(255)
-  Cat              Cat                @relation(fields: [cat_id], references: [id], onDelete: NoAction, onUpdate: NoAction, map: "CatImage_ibfk_1")
-  CatImagePriority CatImagePriority[]
->>>>>>> 30b3026a
 
   @@index([cat_id], map: "cat_id")
 }
