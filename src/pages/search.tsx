--- conflicted
+++ resolved
@@ -187,54 +187,6 @@
     };
   }
 
-<<<<<<< HEAD
-  const [catResults, blogPostResults, litterResults, kittenResults] = await Promise.all([
-    db.cat.findMany({
-      where: {
-        OR: [
-          { name: { contains: q } },
-          { stamnavn: { contains: q } },
-          { description: { contains: q } },
-          { nickname: { contains: q } },
-          { breeder: { contains: q } },
-        ],
-      },
-      include: {
-        CatImage: true,
-      },
-    }),
-    db.blogPost.findMany({
-      where: {
-        OR: [{ title: { contains: q } }, { body: { contains: q } }],
-      },
-    }),
-    db.litter.findMany({
-      where: {
-        OR: [
-          { name: { contains: q } },
-          { mother_name: { contains: q } },
-          { father_name: { contains: q } },
-          { mother_stamnavn: { contains: q } },
-          { father_stamnavn: { contains: q } },
-          { description: { contains: q } },
-        ],
-      },
-    }),
-    db.kitten.findMany({
-      where: {
-        OR: [
-          { name: { contains: q } },
-          { stamnavn: { contains: q } },
-          { info: { contains: q } },
-        ],
-      },
-      include: {
-        Litter: true,
-      },
-    }),
-  ]);
-
-=======
   let yearQuery = {};
 
   if (q.length === 4 && !isNaN(Number(q))) {
@@ -293,7 +245,6 @@
         },
       }),
     ]);
->>>>>>> 11bceee5
   const combinedLitters = [
     ...litterResults,
     ...kittenResults.map((kitten) => kitten.Litter),
